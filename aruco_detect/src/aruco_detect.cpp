/*
 * Copyright (c) 2017-20, Ubiquity Robotics Inc., Austin Hendrix
 * All rights reserved.
 *
 * Redistribution and use in source and binary forms, with or without
 * modification, are permitted provided that the following conditions are met:
 *
 * 1. Redistributions of source code must retain the above copyright notice,
 *    this list of conditions and the following disclaimer.
 * 2. Redistributions in binary form must reproduce the above copyright notice,
 *    this list of conditions and the following disclaimer in the documentation
 *    and/or other materials provided with the distribution.
 *
 * THIS SOFTWARE IS PROVIDED BY THE COPYRIGHT HOLDERS AND CONTRIBUTORS "AS IS"
 * AND ANY EXPRESS OR IMPLIED WARRANTIES, INCLUDING, BUT NOT LIMITED TO, THE
 * IMPLIED WARRANTIES OF MERCHANTABILITY AND FITNESS FOR A PARTICULAR PURPOSE
 * ARE DISCLAIMED. IN NO EVENT SHALL THE COPYRIGHT OWNER OR CONTRIBUTORS BE
 * LIABLE FOR ANY DIRECT, INDIRECT, INCIDENTAL, SPECIAL, EXEMPLARY, OR
 * CONSEQUENTIAL DAMAGES (INCLUDING, BUT NOT LIMITED TO, PROCUREMENT OF
 * SUBSTITUTE GOODS OR SERVICES; LOSS OF USE, DATA, OR PROFITS; OR BUSINESS
 * INTERRUPTION) HOWEVER CAUSED AND ON ANY THEORY OF LIABILITY, WHETHER IN
 * CONTRACT, STRICT LIABILITY, OR TORT (INCLUDING NEGLIGENCE OR OTHERWISE)
 * ARISING IN ANY WAY OUT OF THE USE OF THIS SOFTWARE, EVEN IF ADVISED OF THE
 * POSSIBILITY OF SUCH DAMAGE.
 *
 * The views and conclusions contained in the software and documentation are
 * those of the authors and should not be interpreted as representing official
 * policies, either expressed or implied, of the FreeBSD Project.
 *
 */

#include <assert.h>
#include <sys/time.h>
#include <unistd.h>
#include <math.h>

#include <ros/ros.h>
#include <tf/transform_datatypes.h>
#include <tf2/LinearMath/Transform.h>
#include <tf2_ros/buffer.h>
#include <tf2_ros/transform_broadcaster.h>
#include <tf2_ros/transform_listener.h>
#include <tf2_geometry_msgs/tf2_geometry_msgs.h>
#include <visualization_msgs/Marker.h>
#include <image_transport/image_transport.h>
#include <cv_bridge/cv_bridge.h>
#include <sensor_msgs/image_encodings.h>
#include <dynamic_reconfigure/server.h>
#include <std_srvs/SetBool.h>
#include <std_msgs/String.h>

#include "fiducial_msgs/Fiducial.h"
#include "fiducial_msgs/FiducialArray.h"
#include "fiducial_msgs/FiducialTransform.h"
#include "fiducial_msgs/FiducialTransformArray.h"
#include "aruco_detect/DetectorParamsConfig.h"

#include <vision_msgs/Detection2D.h>
#include <vision_msgs/Detection2DArray.h>
#include <vision_msgs/ObjectHypothesisWithPose.h>

#include <opencv2/highgui.hpp>
#include <opencv2/aruco.hpp>
#include <opencv2/calib3d.hpp>

#include <list>
#include <string>
#include <unordered_set>
#include <boost/algorithm/string.hpp>
#include <boost/shared_ptr.hpp>

using namespace std;
using namespace cv;

typedef boost::shared_ptr< fiducial_msgs::FiducialArray const> FiducialArrayConstPtr;

class FiducialsNode {
  private:
    ros::Publisher vertices_pub;
    ros::Publisher pose_pub;

    ros::Subscriber caminfo_sub;
    ros::Subscriber vertices_sub;
    ros::Subscriber ignore_sub;
    image_transport::ImageTransport it;
    image_transport::Subscriber img_sub;
    tf2_ros::TransformBroadcaster broadcaster;

    ros::ServiceServer service_enable_detections;

    // if set, we publish the images that contain fiducials
    bool publish_images;
    bool enable_detections;
    bool vis_msgs;

    double fiducial_len;

    bool doPoseEstimation;
    bool haveCamInfo;
    bool publishFiducialTf;
<<<<<<< HEAD
    bool isFisheye;
=======
    vector <vector <Point2f> > corners;
    vector <int> ids;
    cv_bridge::CvImagePtr cv_ptr;
>>>>>>> 1a9522bb

    cv::Mat cameraMatrix;
    cv::Mat distortionCoeffs;
    int frameNum;
    std::string frameId;
    std::vector<int> ignoreIds;
    std::map<int, double> fiducialLens;
    std::unordered_set<std::string> fisheye_models;
    ros::NodeHandle nh;
    ros::NodeHandle pnh;

    image_transport::Publisher image_pub;

    cv::Ptr<aruco::DetectorParameters> detectorParams;
    cv::Ptr<aruco::Dictionary> dictionary;

    void handleIgnoreString(const std::string& str);

    void estimatePoseSingleMarkers(float markerLength,
                                   const cv::Mat &cameraMatrix,
                                   const cv::Mat &distCoeffs,
                                   vector<Vec3d>& rvecs, vector<Vec3d>& tvecs,
                                   vector<double>& reprojectionError);


    void ignoreCallback(const std_msgs::String &msg);
    void imageCallback(const sensor_msgs::ImageConstPtr &msg);
    void poseEstimateCallback(const FiducialArrayConstPtr &msg);
    void camInfoCallback(const sensor_msgs::CameraInfo::ConstPtr &msg);
    void configCallback(aruco_detect::DetectorParamsConfig &config, uint32_t level);

    bool enableDetectionsCallback(std_srvs::SetBool::Request &req,
                        std_srvs::SetBool::Response &res);

    dynamic_reconfigure::Server<aruco_detect::DetectorParamsConfig> configServer;
    dynamic_reconfigure::Server<aruco_detect::DetectorParamsConfig>::CallbackType callbackType;

  public:
    FiducialsNode();
};


/**
  * @brief Return object points for the system centered in a single marker, given the marker length
  */
static void getSingleMarkerObjectPoints(float markerLength, vector<Point3f>& objPoints) {

    CV_Assert(markerLength > 0);

    // set coordinate system in the middle of the marker, with Z pointing out
    objPoints.clear();
    objPoints.push_back(Vec3f(-markerLength / 2.f, markerLength / 2.f, 0));
    objPoints.push_back(Vec3f( markerLength / 2.f, markerLength / 2.f, 0));
    objPoints.push_back(Vec3f( markerLength / 2.f,-markerLength / 2.f, 0));
    objPoints.push_back(Vec3f(-markerLength / 2.f,-markerLength / 2.f, 0));
}

// Euclidean distance between two points
static double dist(const cv::Point2f &p1, const cv::Point2f &p2)
{
    double x1 = p1.x;
    double y1 = p1.y;
    double x2 = p2.x;
    double y2 = p2.y;

    double dx = x1 - x2;
    double dy = y1 - y2;

    return sqrt(dx*dx + dy*dy);
}

// Compute area in image of a fiducial, using Heron's formula
// to find the area of two triangles
static double calcFiducialArea(const std::vector<cv::Point2f> &pts)
{
    const Point2f &p0 = pts.at(0);
    const Point2f &p1 = pts.at(1);
    const Point2f &p2 = pts.at(2);
    const Point2f &p3 = pts.at(3);

    double a1 = dist(p0, p1);
    double b1 = dist(p0, p3);
    double c1 = dist(p1, p3);

    double a2 = dist(p1, p2);
    double b2 = dist(p2, p3);
    double c2 = c1;

    double s1 = (a1 + b1 + c1) / 2.0;
    double s2 = (a2 + b2 + c2) / 2.0;

    a1 = sqrt(s1*(s1-a1)*(s1-b1)*(s1-c1));
    a2 = sqrt(s2*(s2-a2)*(s2-b2)*(s2-c2));
    return a1+a2;
}

// estimate reprojection error
static double getReprojectionError(const vector<Point3f> &objectPoints,
                            const vector<Point2f> &imagePoints,
                            const Mat &cameraMatrix, const Mat  &distCoeffs,
                            const Vec3d &rvec, const Vec3d &tvec) {

    vector<Point2f> projectedPoints;

    cv::projectPoints(objectPoints, rvec, tvec, cameraMatrix,
                      distCoeffs, projectedPoints);

    // calculate RMS image error
    double totalError = 0.0;
    for (unsigned int i=0; i<objectPoints.size(); i++) {
        double error = dist(imagePoints[i], projectedPoints[i]);
        totalError += error*error;
    }
    double rerror = totalError/(double)objectPoints.size();
    return rerror;
}

void FiducialsNode::estimatePoseSingleMarkers(float markerLength,
                                const cv::Mat &cameraMatrix,
                                const cv::Mat &distCoeffs,
                                vector<Vec3d>& rvecs, vector<Vec3d>& tvecs,
                                vector<double>& reprojectionError) {

    CV_Assert(markerLength > 0);

    vector<Point3f> markerObjPoints;
    int nMarkers = (int)corners.size();
    rvecs.reserve(nMarkers);
    tvecs.reserve(nMarkers);
    reprojectionError.reserve(nMarkers);

    // for each marker, calculate its pose
    for (int i = 0; i < nMarkers; i++) {
       double fiducialSize = markerLength;

       std::map<int, double>::iterator it = fiducialLens.find(ids[i]);
       if (it != fiducialLens.end()) {
          fiducialSize = it->second;
       }

       getSingleMarkerObjectPoints(fiducialSize, markerObjPoints);
       cv::solvePnP(markerObjPoints, corners[i], cameraMatrix, distCoeffs,
                    rvecs[i], tvecs[i]);

       reprojectionError[i] =
          getReprojectionError(markerObjPoints, corners[i],
                               cameraMatrix, distCoeffs,
                               rvecs[i], tvecs[i]);
    }
}

void FiducialsNode::configCallback(aruco_detect::DetectorParamsConfig & config, uint32_t level)
{
    /* Don't load initial config, since it will overwrite the rosparam settings */
    if (level == 0xFFFFFFFF) {
        return;
    }

    detectorParams->adaptiveThreshConstant = config.adaptiveThreshConstant;
    detectorParams->adaptiveThreshWinSizeMin = config.adaptiveThreshWinSizeMin;
    detectorParams->adaptiveThreshWinSizeMax = config.adaptiveThreshWinSizeMax;
    detectorParams->adaptiveThreshWinSizeStep = config.adaptiveThreshWinSizeStep;
    detectorParams->cornerRefinementMaxIterations = config.cornerRefinementMaxIterations;
    detectorParams->cornerRefinementMinAccuracy = config.cornerRefinementMinAccuracy;
    detectorParams->cornerRefinementWinSize = config.cornerRefinementWinSize;
#if CV_MINOR_VERSION==2 and CV_MAJOR_VERSION==3
    detectorParams->doCornerRefinement = config.doCornerRefinement;
#else
    if (config.doCornerRefinement) {
       if (config.cornerRefinementSubpix) {
         detectorParams->cornerRefinementMethod = aruco::CORNER_REFINE_SUBPIX;
       }
       else {
         detectorParams->cornerRefinementMethod = aruco::CORNER_REFINE_CONTOUR;
       }
    }
    else {
       detectorParams->cornerRefinementMethod = aruco::CORNER_REFINE_NONE;
    }
#endif
    detectorParams->errorCorrectionRate = config.errorCorrectionRate;
    detectorParams->minCornerDistanceRate = config.minCornerDistanceRate;
    detectorParams->markerBorderBits = config.markerBorderBits;
    detectorParams->maxErroneousBitsInBorderRate = config.maxErroneousBitsInBorderRate;
    detectorParams->minDistanceToBorder = config.minDistanceToBorder;
    detectorParams->minMarkerDistanceRate = config.minMarkerDistanceRate;
    detectorParams->minMarkerPerimeterRate = config.minMarkerPerimeterRate;
    detectorParams->maxMarkerPerimeterRate = config.maxMarkerPerimeterRate;
    detectorParams->minOtsuStdDev = config.minOtsuStdDev;
    detectorParams->perspectiveRemoveIgnoredMarginPerCell = config.perspectiveRemoveIgnoredMarginPerCell;
    detectorParams->perspectiveRemovePixelPerCell = config.perspectiveRemovePixelPerCell;
    detectorParams->polygonalApproxAccuracyRate = config.polygonalApproxAccuracyRate;
}

void FiducialsNode::ignoreCallback(const std_msgs::String& msg)
{
    ignoreIds.clear();
    pnh.setParam("ignore_fiducials", msg.data);
    handleIgnoreString(msg.data);
}

void FiducialsNode::camInfoCallback(const sensor_msgs::CameraInfo::ConstPtr& msg)
{
    if (haveCamInfo) {
        return;
    }

    fisheye_models = {"fisheye", "equidistant"};
    nh.setParam("/aruco_detect/isFisheye", fisheye_models.find(msg->distortion_model) != fisheye_models.end());

    if (msg->K != boost::array<double, 9>({0.0, 0.0, 0.0, 0.0, 0.0, 0.0, 0.0, 0.0, 0.0})) {
        for (int i=0; i<3; i++) {
            for (int j=0; j<3; j++) {
                cameraMatrix.at<double>(i, j) = msg->K[i*3+j];
            }
        }

        for (int i=0; i<5; i++) {
            distortionCoeffs.at<double>(0,i) = msg->D[i];
        }

        haveCamInfo = true;
        frameId = msg->header.frame_id;
    }
    else {
        ROS_WARN("%s", "CameraInfo message has invalid intrinsics, K matrix all zeros");
    }
}

void FiducialsNode::imageCallback(const sensor_msgs::ImageConstPtr & msg)
{
    if (enable_detections == false) {
        return; //return without doing anything
    }

    ROS_INFO("Got image %d", msg->header.seq);

    fiducial_msgs::FiducialArray fva;
    fva.header.stamp = msg->header.stamp;
    fva.header.frame_id = frameId;
    fva.image_seq = msg->header.seq;

    try {
        cv_ptr = cv_bridge::toCvCopy(msg, sensor_msgs::image_encodings::BGR8);

<<<<<<< HEAD
        vector <int>  ids;
        vector <vector <Point2f> > corners, rejected;
        vector <Vec3d>  rvecs, tvecs;

        nh.getParam("/aruco_detect/isFisheye", isFisheye);
        if (isFisheye) {
            cv::fisheye::undistortImage(cv_ptr->image, cv_ptr->image, cameraMatrix, 
                                        distortionCoeffs, cameraMatrix, 
                                        cv::Size(cv_ptr->image.cols, cv_ptr->image.rows));
        }
        
=======
>>>>>>> 1a9522bb
        aruco::detectMarkers(cv_ptr->image, dictionary, corners, ids, detectorParams);
        ROS_INFO("Detected %d markers", (int)ids.size());

        for (size_t i=0; i<ids.size(); i++) {
            if (std::count(ignoreIds.begin(), ignoreIds.end(), ids[i]) != 0) {
                ROS_INFO("Ignoring id %d", ids[i]);
                continue;
            }
            fiducial_msgs::Fiducial fid;
            fid.fiducial_id = ids[i];

            fid.x0 = corners[i][0].x;
            fid.y0 = corners[i][0].y;
            fid.x1 = corners[i][1].x;
            fid.y1 = corners[i][1].y;
            fid.x2 = corners[i][2].x;
            fid.y2 = corners[i][2].y;
            fid.x3 = corners[i][3].x;
            fid.y3 = corners[i][3].y;
            fva.fiducials.push_back(fid);
        }

        vertices_pub.publish(fva);

        if(ids.size() > 0) {
            aruco::drawDetectedMarkers(cv_ptr->image, corners, ids);
        }

        if (publish_images) {
	    image_pub.publish(cv_ptr->toImageMsg());
        }
    }
    catch(cv_bridge::Exception & e) {
        ROS_ERROR("cv_bridge exception: %s", e.what());
    }
    catch(cv::Exception & e) {
        ROS_ERROR("cv exception: %s", e.what());
    }
}

void FiducialsNode::poseEstimateCallback(const FiducialArrayConstPtr & msg)
{
    vector <Vec3d>  rvecs, tvecs;

    vision_msgs::Detection2DArray vma;
    fiducial_msgs::FiducialTransformArray fta;
    if (vis_msgs) {
	vma.header.stamp = msg->header.stamp;
	vma.header.frame_id = frameId;
	vma.header.seq = msg->header.seq;
    }
    else {
	fta.header.stamp = msg->header.stamp;
    	fta.header.frame_id = frameId;
    	fta.image_seq = msg->header.seq;
    }
    frameNum++;

    if (doPoseEstimation) {
        try {
            if (!haveCamInfo) {
                if (frameNum > 5) {
                    ROS_ERROR("No camera intrinsics");
                }
                return;
            }

            vector <double>reprojectionError;
<<<<<<< HEAD
            if (isFisheye) {
                estimatePoseSingleMarkers(ids, corners, (float)fiducial_len,
                                        cameraMatrix, cv::Mat::zeros(1, 4, CV_64F),
                                        rvecs, tvecs,
                                        reprojectionError);
            }
            else {
                estimatePoseSingleMarkers(ids, corners, (float)fiducial_len,
                                        cameraMatrix, distortionCoeffs,
                                        rvecs, tvecs,
                                        reprojectionError);
            }
            
=======
            estimatePoseSingleMarkers((float)fiducial_len,
                                      cameraMatrix, distortionCoeffs,
                                      rvecs, tvecs,
                                      reprojectionError);

>>>>>>> 1a9522bb
            for (size_t i=0; i<ids.size(); i++) {
                aruco::drawAxis(cv_ptr->image, cameraMatrix, distortionCoeffs,
                                rvecs[i], tvecs[i], (float)fiducial_len);

                ROS_INFO("Detected id %d T %.2f %.2f %.2f R %.2f %.2f %.2f", ids[i],
                         tvecs[i][0], tvecs[i][1], tvecs[i][2],
                         rvecs[i][0], rvecs[i][1], rvecs[i][2]);

                if (std::count(ignoreIds.begin(), ignoreIds.end(), ids[i]) != 0) {
                    ROS_INFO("Ignoring id %d", ids[i]);
                    continue;
                }

                double angle = norm(rvecs[i]);
                Vec3d axis = rvecs[i] / angle;
                ROS_INFO("angle %f axis %f %f %f",
                         angle, axis[0], axis[1], axis[2]);
		double object_error =
			(reprojectionError[i] / dist(corners[i][0], corners[i][2])) *
			(norm(tvecs[i]) / fiducial_len);

		// Standard ROS vision_msgs
		fiducial_msgs::FiducialTransform ft;
		tf2::Quaternion q;
		if (vis_msgs) {
		    vision_msgs::Detection2D vm;
		    vision_msgs::ObjectHypothesisWithPose vmh;
		    vmh.id = ids[i];
		    vmh.score = exp(-2 * object_error); // [0, infinity] -> [1,0]
	            vmh.pose.pose.position.x = tvecs[i][0];
		    vmh.pose.pose.position.y = tvecs[i][1];
		    vmh.pose.pose.position.z = tvecs[i][2];
		    q.setRotation(tf2::Vector3(axis[0], axis[1], axis[2]), angle);
		    vmh.pose.pose.orientation.w = q.w();
		    vmh.pose.pose.orientation.x = q.x();
		    vmh.pose.pose.orientation.y = q.y();
		    vmh.pose.pose.orientation.z = q.z();

		    vm.results.push_back(vmh);
		    vma.detections.push_back(vm);
		}
		else {
                    ft.fiducial_id = ids[i];

                    ft.transform.translation.x = tvecs[i][0];
                    ft.transform.translation.y = tvecs[i][1];
                    ft.transform.translation.z = tvecs[i][2];
                    q.setRotation(tf2::Vector3(axis[0], axis[1], axis[2]), angle);
                    ft.transform.rotation.w = q.w();
                    ft.transform.rotation.x = q.x();
                    ft.transform.rotation.y = q.y();
                    ft.transform.rotation.z = q.z();
                    ft.fiducial_area = calcFiducialArea(corners[i]);
                    ft.image_error = reprojectionError[i];
                    // Convert image_error (in pixels) to object_error (in meters)
                    ft.object_error =
                        (reprojectionError[i] / dist(corners[i][0], corners[i][2])) *
                        (norm(tvecs[i]) / fiducial_len);

                    fta.transforms.push_back(ft);
		}

                // Publish tf for the fiducial relative to the camera
                if (publishFiducialTf) {
		    if (vis_msgs) {
                    	geometry_msgs::TransformStamped ts;
                    	ts.transform.translation.x = tvecs[i][0];
                    	ts.transform.translation.y = tvecs[i][1];
                    	ts.transform.translation.z = tvecs[i][2];
                    	ts.transform.rotation.w = q.w();
                    	ts.transform.rotation.x = q.x();
                    	ts.transform.rotation.y = q.y();
                    	ts.transform.rotation.z = q.z();
                    	ts.header.frame_id = frameId;
                    	ts.header.stamp = msg->header.stamp;
                    	ts.child_frame_id = "fiducial_" + std::to_string(ids[i]);
                    	broadcaster.sendTransform(ts);
		    }
		    else {
			geometry_msgs::TransformStamped ts;
                    	ts.transform = ft.transform;
                    	ts.header.frame_id = frameId;
                    	ts.header.stamp = msg->header.stamp;
                    	ts.child_frame_id = "fiducial_" + std::to_string(ft.fiducial_id);
                    	broadcaster.sendTransform(ts);
		    }
                }
            }
        }
        catch(cv_bridge::Exception & e) {
            ROS_ERROR("cv_bridge exception: %s", e.what());
        }
        catch(cv::Exception & e) {
            ROS_ERROR("cv exception: %s", e.what());
        }
    }
    if (vis_msgs)
    	pose_pub.publish(vma);
    else 
	pose_pub.publish(fta);
}

void FiducialsNode::handleIgnoreString(const std::string& str)
{
    /*
    ignogre fiducials can take comma separated list of individual
    fiducial ids or ranges, eg "1,4,8,9-12,30-40"
    */
    std::vector<std::string> strs;
    boost::split(strs, str, boost::is_any_of(","));
    for (const string& element : strs) {
        if (element == "") {
           continue;
        }
        std::vector<std::string> range;
        boost::split(range, element, boost::is_any_of("-"));
        if (range.size() == 2) {
           int start = std::stoi(range[0]);
           int end = std::stoi(range[1]);
           ROS_INFO("Ignoring fiducial id range %d to %d", start, end);
           for (int j=start; j<=end; j++) {
               ignoreIds.push_back(j);
           }
        }
        else if (range.size() == 1) {
           int fid = std::stoi(range[0]);
           ROS_INFO("Ignoring fiducial id %d", fid);
           ignoreIds.push_back(fid);
        }
        else {
           ROS_ERROR("Malformed ignore_fiducials: %s", element.c_str());
        }
    }
}

bool FiducialsNode::enableDetectionsCallback(std_srvs::SetBool::Request &req,
                                std_srvs::SetBool::Response &res)
{
    enable_detections = req.data;
    if (enable_detections){
        res.message = "Enabled aruco detections.";
        ROS_INFO("Enabled aruco detections.");
    }
    else {
        res.message = "Disabled aruco detections.";
        ROS_INFO("Disabled aruco detections.");
    }

    res.success = true;
    return true;
}


FiducialsNode::FiducialsNode() : nh(), pnh("~"), it(nh)
{
    frameNum = 0;

    // Camera intrinsics
    cameraMatrix = cv::Mat::zeros(3, 3, CV_64F);

    // distortion coefficients
    distortionCoeffs = cv::Mat::zeros(1, 4, CV_64F);

    haveCamInfo = false;
    enable_detections = true;

    int dicno;

    detectorParams = new aruco::DetectorParameters();

    pnh.param<bool>("publish_images", publish_images, false);
    pnh.param<double>("fiducial_len", fiducial_len, 0.14);
    pnh.param<int>("dictionary", dicno, 7);
    pnh.param<bool>("do_pose_estimation", doPoseEstimation, true);
    pnh.param<bool>("publish_fiducial_tf", publishFiducialTf, true);
    pnh.param<bool>("vis_msgs", vis_msgs, false);

    std::string str;
    std::vector<std::string> strs;

    pnh.param<string>("ignore_fiducials", str, "");
    handleIgnoreString(str);

    /*
    fiducial size can take comma separated list of size: id or size: range,
    e.g. "200.0: 12, 300.0: 200-300"
    */
    pnh.param<string>("fiducial_len_override", str, "");
    boost::split(strs, str, boost::is_any_of(","));
    for (const string& element : strs) {
        if (element == "") {
           continue;
        }
        std::vector<std::string> parts;
        boost::split(parts, element, boost::is_any_of(":"));
        if (parts.size() == 2) {
            double len = std::stod(parts[1]);
            std::vector<std::string> range;
            boost::split(range, element, boost::is_any_of("-"));
            if (range.size() == 2) {
               int start = std::stoi(range[0]);
               int end = std::stoi(range[1]);
               ROS_INFO("Setting fiducial id range %d - %d length to %f",
                        start, end, len);
               for (int j=start; j<=end; j++) {
                   fiducialLens[j] = len;
               }
            }
            else if (range.size() == 1){
               int fid = std::stoi(range[0]);
               ROS_INFO("Setting fiducial id %d length to %f", fid, len);
               fiducialLens[fid] = len;
            }
            else {
               ROS_ERROR("Malformed fiducial_len_override: %s", element.c_str());
            }
        }
        else {
           ROS_ERROR("Malformed fiducial_len_override: %s", element.c_str());
        }
    }

    image_pub = it.advertise("/fiducial_images", 1);

    vertices_pub = nh.advertise<fiducial_msgs::FiducialArray>("fiducial_vertices", 1);

    if (vis_msgs)
    	pose_pub = nh.advertise<vision_msgs::Detection2DArray>("fiducial_transforms", 1);
    else	
	pose_pub = nh.advertise<fiducial_msgs::FiducialTransformArray>("fiducial_transforms", 1);

    dictionary = aruco::getPredefinedDictionary(dicno);

    img_sub = it.subscribe("camera", 1,
                        &FiducialsNode::imageCallback, this);

    vertices_sub = nh.subscribe("fiducial_vertices", 1,
                    &FiducialsNode::poseEstimateCallback, this);
    caminfo_sub = nh.subscribe("camera_info", 1,
                    &FiducialsNode::camInfoCallback, this);

    ignore_sub = nh.subscribe("ignore_fiducials", 1,
                              &FiducialsNode::ignoreCallback, this);

    service_enable_detections = nh.advertiseService("enable_detections",
                        &FiducialsNode::enableDetectionsCallback, this);

    callbackType = boost::bind(&FiducialsNode::configCallback, this, _1, _2);
    configServer.setCallback(callbackType);

    pnh.param<double>("adaptiveThreshConstant", detectorParams->adaptiveThreshConstant, 7);
    pnh.param<int>("adaptiveThreshWinSizeMax", detectorParams->adaptiveThreshWinSizeMax, 53); /* defailt 23 */
    pnh.param<int>("adaptiveThreshWinSizeMin", detectorParams->adaptiveThreshWinSizeMin, 3);
    pnh.param<int>("adaptiveThreshWinSizeStep", detectorParams->adaptiveThreshWinSizeStep, 4); /* default 10 */
    pnh.param<int>("cornerRefinementMaxIterations", detectorParams->cornerRefinementMaxIterations, 30);
    pnh.param<double>("cornerRefinementMinAccuracy", detectorParams->cornerRefinementMinAccuracy, 0.01); /* default 0.1 */
    pnh.param<int>("cornerRefinementWinSize", detectorParams->cornerRefinementWinSize, 5);
#if CV_MINOR_VERSION==2 and CV_MAJOR_VERSION==3
    pnh.param<bool>("doCornerRefinement",detectorParams->doCornerRefinement, true); /* default false */
#else
    bool doCornerRefinement = true;
    pnh.param<bool>("doCornerRefinement", doCornerRefinement, true);
    if (doCornerRefinement) {
       bool cornerRefinementSubPix = true;
       pnh.param<bool>("cornerRefinementSubPix", cornerRefinementSubPix, true);
       if (cornerRefinementSubPix) {
         detectorParams->cornerRefinementMethod = aruco::CORNER_REFINE_SUBPIX;
       }
       else {
         detectorParams->cornerRefinementMethod = aruco::CORNER_REFINE_CONTOUR;
       }
    }
    else {
       detectorParams->cornerRefinementMethod = aruco::CORNER_REFINE_NONE;
    }
#endif
    pnh.param<double>("errorCorrectionRate", detectorParams->errorCorrectionRate , 0.6);
    pnh.param<double>("minCornerDistanceRate", detectorParams->minCornerDistanceRate , 0.05);
    pnh.param<int>("markerBorderBits", detectorParams->markerBorderBits, 1);
    pnh.param<double>("maxErroneousBitsInBorderRate", detectorParams->maxErroneousBitsInBorderRate, 0.04);
    pnh.param<int>("minDistanceToBorder", detectorParams->minDistanceToBorder, 3);
    pnh.param<double>("minMarkerDistanceRate", detectorParams->minMarkerDistanceRate, 0.05);
    pnh.param<double>("minMarkerPerimeterRate", detectorParams->minMarkerPerimeterRate, 0.1); /* default 0.3 */
    pnh.param<double>("maxMarkerPerimeterRate", detectorParams->maxMarkerPerimeterRate, 4.0);
    pnh.param<double>("minOtsuStdDev", detectorParams->minOtsuStdDev, 5.0);
    pnh.param<double>("perspectiveRemoveIgnoredMarginPerCell", detectorParams->perspectiveRemoveIgnoredMarginPerCell, 0.13);
    pnh.param<int>("perspectiveRemovePixelPerCell", detectorParams->perspectiveRemovePixelPerCell, 8);
    pnh.param<double>("polygonalApproxAccuracyRate", detectorParams->polygonalApproxAccuracyRate, 0.01); /* default 0.05 */

    ROS_INFO("Aruco detection ready");
}

int main(int argc, char ** argv) {
    ros::init(argc, argv, "aruco_detect");

    FiducialsNode* fd_node = new FiducialsNode();

    ros::spin();

    return 0;
}<|MERGE_RESOLUTION|>--- conflicted
+++ resolved
@@ -98,13 +98,10 @@
     bool doPoseEstimation;
     bool haveCamInfo;
     bool publishFiducialTf;
-<<<<<<< HEAD
     bool isFisheye;
-=======
     vector <vector <Point2f> > corners;
     vector <int> ids;
     cv_bridge::CvImagePtr cv_ptr;
->>>>>>> 1a9522bb
 
     cv::Mat cameraMatrix;
     cv::Mat distortionCoeffs;
@@ -350,11 +347,6 @@
     try {
         cv_ptr = cv_bridge::toCvCopy(msg, sensor_msgs::image_encodings::BGR8);
 
-<<<<<<< HEAD
-        vector <int>  ids;
-        vector <vector <Point2f> > corners, rejected;
-        vector <Vec3d>  rvecs, tvecs;
-
         nh.getParam("/aruco_detect/isFisheye", isFisheye);
         if (isFisheye) {
             cv::fisheye::undistortImage(cv_ptr->image, cv_ptr->image, cameraMatrix, 
@@ -362,8 +354,6 @@
                                         cv::Size(cv_ptr->image.cols, cv_ptr->image.rows));
         }
         
-=======
->>>>>>> 1a9522bb
         aruco::detectMarkers(cv_ptr->image, dictionary, corners, ids, detectorParams);
         ROS_INFO("Detected %d markers", (int)ids.size());
 
@@ -432,7 +422,7 @@
             }
 
             vector <double>reprojectionError;
-<<<<<<< HEAD
+
             if (isFisheye) {
                 estimatePoseSingleMarkers(ids, corners, (float)fiducial_len,
                                         cameraMatrix, cv::Mat::zeros(1, 4, CV_64F),
@@ -446,13 +436,6 @@
                                         reprojectionError);
             }
             
-=======
-            estimatePoseSingleMarkers((float)fiducial_len,
-                                      cameraMatrix, distortionCoeffs,
-                                      rvecs, tvecs,
-                                      reprojectionError);
-
->>>>>>> 1a9522bb
             for (size_t i=0; i<ids.size(); i++) {
                 aruco::drawAxis(cv_ptr->image, cameraMatrix, distortionCoeffs,
                                 rvecs[i], tvecs[i], (float)fiducial_len);
