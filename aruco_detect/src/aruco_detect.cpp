--- conflicted
+++ resolved
@@ -66,11 +66,7 @@
 using namespace std;
 using namespace cv;
 
-<<<<<<< HEAD
 typedef boost::shared_ptr< fiducial_msgs::FiducialArray const> FiducialArrayConstPtr;
-=======
-typedef std::shared_ptr< fiducial_msgs::FiducialArray const> FiducialArrayConstPtr;
->>>>>>> 91c244ba
 
 class FiducialsNode {
   private:
@@ -381,10 +377,6 @@
 
 void FiducialsNode::poseEstimateCallback(const FiducialArrayConstPtr & msg)
 {
-<<<<<<< HEAD
-    ROS_INFO("HURA");
-=======
->>>>>>> 91c244ba
     vector <Vec3d>  rvecs, tvecs;
 
     fiducial_msgs::FiducialTransformArray fta;
@@ -469,11 +461,7 @@
             ROS_ERROR("cv exception: %s", e.what());
         }
     }
-<<<<<<< HEAD
     pose_pub.publish(fta);
-=======
-    pose_pub->publish(fta);
->>>>>>> 91c244ba
 }
 
 void FiducialsNode::handleIgnoreString(const std::string& str)
